Package: dada2
Type: Package
Title: Accurate, high-resolution sample inference from amplicon sequencing data
Description: The dada2 package infers exact amplicon sequence variants (ASVs) from 
    high-throughput amplicon sequencing data, replacing the coarser and less accurate
    OTU clustering approach. The dada2 pipeline takes as input demultiplexed fastq 
    files, and outputs the sequence variants and their sample-wise abundances after 
    removing substitution and chimera errors. Taxonomic classification is available
    via a native implementation of the RDP naive Bayesian classifier, and species-level
    assignment to 16S rRNA gene fragments by exact matching.
<<<<<<< HEAD
Version: 1.21.2
=======
Version: 1.25.0
>>>>>>> 6173c7f8
Date: 2021-05-13
Maintainer: Benjamin Callahan <benjamin.j.callahan@gmail.com>
Author: Benjamin Callahan <benjamin.j.callahan@gmail.com>, Paul McMurdie, Susan Holmes
License: LGPL-2
LazyLoad: yes
Depends:
    R (>= 3.4.0),
    Rcpp (>= 0.12.0),
    methods (>= 3.4.0)
Imports:
    Biostrings (>= 2.42.1),
    ggplot2 (>= 2.1.0),
    reshape2 (>= 1.4.1),
    ShortRead (>= 1.32.0),
    RcppParallel (>= 4.3.0),
    parallel (>= 3.2.0),
    IRanges (>= 2.6.0),
    XVector (>= 0.16.0),
    BiocGenerics (>= 0.22.0)
Suggests:
    BiocStyle,
    knitr,
    rmarkdown
LinkingTo:
    Rcpp,
    RcppParallel
SystemRequirements: GNU make
VignetteBuilder: knitr
biocViews: ImmunoOncology, Microbiome, Sequencing, Classification, Metagenomics
URL: http://benjjneb.github.io/dada2/
BugReports: https://github.com/benjjneb/dada2/issues
LazyData: true
Collate:
    'RcppExports.R'
    'allClasses.R'
    'allPackage.R'
    'chimeras.R'
    'dada.R'
    'errorModels.R'
    'filter.R'
    'misc.R'
    'multiSample.R'
    'paired.R'
    'plot-methods.R'
    'sequenceIO.R'
    'show-methods.R'
    'taxonomy.R'
RoxygenNote: 7.1.1<|MERGE_RESOLUTION|>--- conflicted
+++ resolved
@@ -8,11 +8,7 @@
     removing substitution and chimera errors. Taxonomic classification is available
     via a native implementation of the RDP naive Bayesian classifier, and species-level
     assignment to 16S rRNA gene fragments by exact matching.
-<<<<<<< HEAD
-Version: 1.21.2
-=======
 Version: 1.25.0
->>>>>>> 6173c7f8
 Date: 2021-05-13
 Maintainer: Benjamin Callahan <benjamin.j.callahan@gmail.com>
 Author: Benjamin Callahan <benjamin.j.callahan@gmail.com>, Paul McMurdie, Susan Holmes
