--- conflicted
+++ resolved
@@ -241,11 +241,7 @@
 #'  err <- learnErrors(dereps, multithread=TRUE, randomize=TRUE, MAX_CONSIST=20)
 #' 
 learnErrors <- function(fls, nbases=1e8, nreads=NULL, errorEstimationFunction = loessErrfun, multithread=FALSE, 
-<<<<<<< HEAD
-                        randomize=FALSE, MAX_CONSIST=10, OMEGA_C=0, verbose=TRUE, ...) {
-=======
                         randomize=FALSE, MAX_CONSIST=10, OMEGA_C=0, qualityType = "Auto", verbose=FALSE, ...) {
->>>>>>> f96fdc6c
   if(!is.null(nreads)) {
     warning("The nreads parameter is DEPRECATED. Please update your code with the nbases parameter.")
   }
