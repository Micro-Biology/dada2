--- conflicted
+++ resolved
@@ -9,33 +9,33 @@
 using namespace Rcpp;
 
 // dada_uniques
-Rcpp::List dada_uniques(std::vector< std::string > seqs, std::vector<int> abundances, Rcpp::NumericMatrix err, Rcpp::NumericMatrix quals, Rcpp::NumericMatrix score, int gap, bool use_kmers, double kdist_cutoff, int band_size, double omegaA, int max_clust, double min_fold, int min_hamming, bool use_quals, int qmax, bool final_consensus, bool vectorized_alignment, int homo_gap, bool verbose);
-RcppExport SEXP dada2_dada_uniques(SEXP seqsSEXP, SEXP abundancesSEXP, SEXP errSEXP, SEXP qualsSEXP, SEXP scoreSEXP, SEXP gapSEXP, SEXP use_kmersSEXP, SEXP kdist_cutoffSEXP, SEXP band_sizeSEXP, SEXP omegaASEXP, SEXP max_clustSEXP, SEXP min_foldSEXP, SEXP min_hammingSEXP, SEXP use_qualsSEXP, SEXP qmaxSEXP, SEXP final_consensusSEXP, SEXP vectorized_alignmentSEXP, SEXP homo_gapSEXP, SEXP verboseSEXP) {
-BEGIN_RCPP
-    Rcpp::RObject __result;
-    Rcpp::RNGScope __rngScope;
-    Rcpp::traits::input_parameter< std::vector< std::string > >::type seqs(seqsSEXP);
-    Rcpp::traits::input_parameter< std::vector<int> >::type abundances(abundancesSEXP);
-    Rcpp::traits::input_parameter< Rcpp::NumericMatrix >::type err(errSEXP);
-    Rcpp::traits::input_parameter< Rcpp::NumericMatrix >::type quals(qualsSEXP);
-    Rcpp::traits::input_parameter< Rcpp::NumericMatrix >::type score(scoreSEXP);
-    Rcpp::traits::input_parameter< int >::type gap(gapSEXP);
-    Rcpp::traits::input_parameter< bool >::type use_kmers(use_kmersSEXP);
-    Rcpp::traits::input_parameter< double >::type kdist_cutoff(kdist_cutoffSEXP);
-    Rcpp::traits::input_parameter< int >::type band_size(band_sizeSEXP);
-    Rcpp::traits::input_parameter< double >::type omegaA(omegaASEXP);
-    Rcpp::traits::input_parameter< int >::type max_clust(max_clustSEXP);
-    Rcpp::traits::input_parameter< double >::type min_fold(min_foldSEXP);
-    Rcpp::traits::input_parameter< int >::type min_hamming(min_hammingSEXP);
-    Rcpp::traits::input_parameter< bool >::type use_quals(use_qualsSEXP);
-    Rcpp::traits::input_parameter< int >::type qmax(qmaxSEXP);
-    Rcpp::traits::input_parameter< bool >::type final_consensus(final_consensusSEXP);
-    Rcpp::traits::input_parameter< bool >::type vectorized_alignment(vectorized_alignmentSEXP);
-    Rcpp::traits::input_parameter< int >::type homo_gap(homo_gapSEXP);
-    Rcpp::traits::input_parameter< bool >::type verbose(verboseSEXP);
-    __result = Rcpp::wrap(dada_uniques(seqs, abundances, err, quals, score, gap, use_kmers, kdist_cutoff, band_size, omegaA, max_clust, min_fold, min_hamming, use_quals, qmax, final_consensus, vectorized_alignment, homo_gap, verbose));
-    return __result;
-END_RCPP
+Rcpp::List dada_uniques(std::vector< std::string > seqs, std::vector<int> abundances, Rcpp::NumericMatrix err, Rcpp::NumericMatrix quals, Rcpp::NumericMatrix score, int gap, bool use_kmers, double kdist_cutoff, int band_size, double omegaA, int max_clust, double min_fold, int min_hamming, bool use_quals, bool final_consensus, bool vectorized_alignment, int homo_gap, bool multithread, bool verbose);
+RcppExport SEXP dada2_dada_uniques(SEXP seqsSEXP, SEXP abundancesSEXP, SEXP errSEXP, SEXP qualsSEXP, SEXP scoreSEXP, SEXP gapSEXP, SEXP use_kmersSEXP, SEXP kdist_cutoffSEXP, SEXP band_sizeSEXP, SEXP omegaASEXP, SEXP max_clustSEXP, SEXP min_foldSEXP, SEXP min_hammingSEXP, SEXP use_qualsSEXP, SEXP final_consensusSEXP, SEXP vectorized_alignmentSEXP, SEXP homo_gapSEXP, SEXP multithreadSEXP, SEXP verboseSEXP) {
+  BEGIN_RCPP
+  Rcpp::RObject __result;
+  Rcpp::RNGScope __rngScope;
+  Rcpp::traits::input_parameter< std::vector< std::string > >::type seqs(seqsSEXP);
+  Rcpp::traits::input_parameter< std::vector<int> >::type abundances(abundancesSEXP);
+  Rcpp::traits::input_parameter< Rcpp::NumericMatrix >::type err(errSEXP);
+  Rcpp::traits::input_parameter< Rcpp::NumericMatrix >::type quals(qualsSEXP);
+  Rcpp::traits::input_parameter< Rcpp::NumericMatrix >::type score(scoreSEXP);
+  Rcpp::traits::input_parameter< int >::type gap(gapSEXP);
+  Rcpp::traits::input_parameter< bool >::type use_kmers(use_kmersSEXP);
+  Rcpp::traits::input_parameter< double >::type kdist_cutoff(kdist_cutoffSEXP);
+  Rcpp::traits::input_parameter< int >::type band_size(band_sizeSEXP);
+  Rcpp::traits::input_parameter< double >::type omegaA(omegaASEXP);
+  Rcpp::traits::input_parameter< int >::type max_clust(max_clustSEXP);
+  Rcpp::traits::input_parameter< double >::type min_fold(min_foldSEXP);
+  Rcpp::traits::input_parameter< int >::type min_hamming(min_hammingSEXP);
+  Rcpp::traits::input_parameter< bool >::type use_quals(use_qualsSEXP);
+  Rcpp::traits::input_parameter< bool >::type final_consensus(final_consensusSEXP);
+  Rcpp::traits::input_parameter< bool >::type vectorized_alignment(vectorized_alignmentSEXP);
+  Rcpp::traits::input_parameter< int >::type homo_gap(homo_gapSEXP);
+  Rcpp::traits::input_parameter< bool >::type multithread(multithreadSEXP);
+  Rcpp::traits::input_parameter< bool >::type verbose(verboseSEXP);
+  __result = Rcpp::wrap(dada_uniques(seqs, abundances, err, quals, score, gap, use_kmers, kdist_cutoff, band_size, omegaA, max_clust, min_fold, min_hamming, use_quals, final_consensus, vectorized_alignment, homo_gap, multithread, verbose));
+  return __result;
+  END_RCPP
 }
 // C_nwalign
 Rcpp::CharacterVector C_nwalign(std::string s1, std::string s2, Rcpp::NumericMatrix score, int gap_p, int homo_gap_p, int band, bool endsfree);
@@ -165,38 +165,6 @@
     return __result;
 END_RCPP
 }
-<<<<<<< HEAD
-=======
-// dada_uniques
-Rcpp::List dada_uniques(std::vector< std::string > seqs, std::vector<int> abundances, Rcpp::NumericMatrix err, Rcpp::NumericMatrix quals, Rcpp::NumericMatrix score, int gap, bool use_kmers, double kdist_cutoff, int band_size, double omegaA, int max_clust, double min_fold, int min_hamming, bool use_quals, bool final_consensus, bool vectorized_alignment, int homo_gap, bool multithread, bool verbose);
-RcppExport SEXP dada2_dada_uniques(SEXP seqsSEXP, SEXP abundancesSEXP, SEXP errSEXP, SEXP qualsSEXP, SEXP scoreSEXP, SEXP gapSEXP, SEXP use_kmersSEXP, SEXP kdist_cutoffSEXP, SEXP band_sizeSEXP, SEXP omegaASEXP, SEXP max_clustSEXP, SEXP min_foldSEXP, SEXP min_hammingSEXP, SEXP use_qualsSEXP, SEXP final_consensusSEXP, SEXP vectorized_alignmentSEXP, SEXP homo_gapSEXP, SEXP multithreadSEXP, SEXP verboseSEXP) {
-BEGIN_RCPP
-    Rcpp::RObject __result;
-    Rcpp::RNGScope __rngScope;
-    Rcpp::traits::input_parameter< std::vector< std::string > >::type seqs(seqsSEXP);
-    Rcpp::traits::input_parameter< std::vector<int> >::type abundances(abundancesSEXP);
-    Rcpp::traits::input_parameter< Rcpp::NumericMatrix >::type err(errSEXP);
-    Rcpp::traits::input_parameter< Rcpp::NumericMatrix >::type quals(qualsSEXP);
-    Rcpp::traits::input_parameter< Rcpp::NumericMatrix >::type score(scoreSEXP);
-    Rcpp::traits::input_parameter< int >::type gap(gapSEXP);
-    Rcpp::traits::input_parameter< bool >::type use_kmers(use_kmersSEXP);
-    Rcpp::traits::input_parameter< double >::type kdist_cutoff(kdist_cutoffSEXP);
-    Rcpp::traits::input_parameter< int >::type band_size(band_sizeSEXP);
-    Rcpp::traits::input_parameter< double >::type omegaA(omegaASEXP);
-    Rcpp::traits::input_parameter< int >::type max_clust(max_clustSEXP);
-    Rcpp::traits::input_parameter< double >::type min_fold(min_foldSEXP);
-    Rcpp::traits::input_parameter< int >::type min_hamming(min_hammingSEXP);
-    Rcpp::traits::input_parameter< bool >::type use_quals(use_qualsSEXP);
-    Rcpp::traits::input_parameter< bool >::type final_consensus(final_consensusSEXP);
-    Rcpp::traits::input_parameter< bool >::type vectorized_alignment(vectorized_alignmentSEXP);
-    Rcpp::traits::input_parameter< int >::type homo_gap(homo_gapSEXP);
-    Rcpp::traits::input_parameter< bool >::type multithread(multithreadSEXP);
-    Rcpp::traits::input_parameter< bool >::type verbose(verboseSEXP);
-    __result = Rcpp::wrap(dada_uniques(seqs, abundances, err, quals, score, gap, use_kmers, kdist_cutoff, band_size, omegaA, max_clust, min_fold, min_hamming, use_quals, final_consensus, vectorized_alignment, homo_gap, multithread, verbose));
-    return __result;
-END_RCPP
-}
->>>>>>> 50fb71ea
 // C_assign_taxonomy
 Rcpp::List C_assign_taxonomy(std::vector<std::string> seqs, std::vector<std::string> refs, std::vector<int> ref_to_genus, Rcpp::IntegerMatrix genusmat, bool verbose);
 RcppExport SEXP dada2_C_assign_taxonomy(SEXP seqsSEXP, SEXP refsSEXP, SEXP ref_to_genusSEXP, SEXP genusmatSEXP, SEXP verboseSEXP) {
