--- conflicted
+++ resolved
@@ -196,12 +196,7 @@
     Rbirth_folds[i] = bb->bi[i]->birth_fold;
     if(bb->bi[i]->birth_sub) { Rbirth_hams[i] = bb->bi[i]->birth_sub->nsubs; }
     else { Rbirth_hams[i] = NA_REAL; }
-<<<<<<< HEAD
-/*    Rbirth_es[i] = bb->bi[i]->birth_e;
-    Rbirth_types.push_back(std::string(bb->bi[i]->birth_type));
-=======
     Rbirth_es[i] = bb->bi[i]->birth_e;
->>>>>>> 769521f5
 
     // Make qave column
     Sub *sub;
@@ -224,15 +219,9 @@
         tote += bb->bi[j]->e[bb->bi[i]->center->index];  // A bit concerned about wahts happening with C0 here (NaN in $pval)
       }
     }
-<<<<<<< HEAD
-    Rpvals[i] = calc_pA(1+bb->bi[i]->reads, tote);*/
-  }
-  return R_NilValue;
-=======
     Rpvals[i] = calc_pA(1+bb->bi[i]->reads, tote); // better to have expected number of center sequence here?
   }
   Rcpp::DataFrame df_clustering = Rcpp::DataFrame::create(_["sequence"] = Rseqs, _["abundance"] = Rabunds, _["n0"] = Rzeros, _["n1"] = Rones, _["nunq"] = Rraws, _["nfam"] = Rfams, _["pval"] = Rpvals, _["birth_type"] = Rbirth_types, _["birth_pval"] = Rbirth_pvals, _["birth_fold"] = Rbirth_folds, _["birth_ham"] = Rbirth_hams, _["birth_qave"] = Rbirth_qaves);
->>>>>>> 769521f5
 
   // Get error (or substitution) statistics
   int32_t otrans[4][4];
