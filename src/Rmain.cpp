#include "dada.h"
#include <Rcpp.h>
///#ifdef _WIN32 //  Windows
#if defined(_WIN32) && !defined(__MINGW32__) //  Windows and not MINGW
#define cpuid(info, x)    __cpuidex(info, x, 0)
#else //  GCC Intrinsics
#include <cpuid.h>
void cpuid(int info[4], int InfoType){
  __cpuid_count(InfoType, 0, info[0], info[1], info[2], info[3]);
}
#endif

using namespace Rcpp;
//' @useDynLib dada2
//' @importFrom Rcpp evalCpp

B *run_dada(Raw **raws, int nraw, Rcpp::NumericMatrix errMat, 
            int match, int mismatch, int gap_pen, int homo_gap_pen, bool use_kmers, double kdist_cutoff, int band_size, 
            double omegaA, double omegaP, int max_clust, double min_fold, int min_hamming, int min_abund, 
            bool use_quals, bool final_consensus, bool vectorized_alignment, bool multithread, bool verbose, 
            int SSE, bool gapless, bool greedy);

//------------------------------------------------------------------
// C interface to run DADA on the provided unique sequences/abundance pairs. 
// 
// [[Rcpp::export]]
Rcpp::List dada_uniques(std::vector< std::string > seqs, std::vector<int> abundances, std::vector<bool> priors,
                        Rcpp::NumericMatrix err,
                        Rcpp::NumericMatrix quals,
                        int match, int mismatch, int gap,
                        bool use_kmers, double kdist_cutoff,
                        int band_size,
                        double omegaA, double omegaP,
                        int max_clust,
                        double min_fold, int min_hamming, int min_abund,
                        bool use_quals,
                        bool final_consensus,
                        bool vectorized_alignment,
                        int homo_gap,
                        bool multithread,
                        bool verbose,
                        int SSE,
                        bool gapless,
                        bool greedy) {

  unsigned int i, r, index, pos, nraw, maxlen, minlen;
  Raw *raw;
  
  /********** INPUT VALIDATION *********/
  // Check lengths of seqs and abundances vectors
  nraw = seqs.size();
  if(nraw == 0) { Rcpp::stop("Zero input sequences."); }
  if(nraw != abundances.size()) { Rcpp::stop("Sequence and abundance vectors had different lengths."); }
  if(nraw != priors.size()) { Rcpp::stop("Sequence and priors vectors had different lengths."); }
  maxlen=0;
  minlen=SEQLEN;
  for(index=0;index<nraw;index++) {
    if(seqs[index].length() > maxlen) { maxlen = seqs[index].length(); }
    if(seqs[index].length() < minlen) { minlen = seqs[index].length(); }
  }
  if(maxlen >= SEQLEN) { Rcpp::stop("Input sequences exceed the maximum allowed string length."); }
  if(minlen <= KMER_SIZE) { Rcpp::stop("Input sequences must all be longer than the kmer-size (%i).", KMER_SIZE); }
  
  // Check for presence of quality scores and their lengths
  bool has_quals = false;
  if(quals.nrow() > 0) { // Each sequence is a COLUMN, each row is a POSITION
    has_quals = true;
    if(quals.nrow() != maxlen) {
      Rcpp::stop("Sequence must have associated qualities for each nucleotide position.");
    }
  }
  // Check error matrix
  if(err.nrow() != 16) {
    Rcpp::stop("Error matrix must have 16 rows.");
  }
  // Check for SSE2+ support
  // Code adapted from Stack Overflow (Mysticial) 
  // https://stackoverflow.com/questions/6121792/how-to-check-if-a-cpu-supports-the-sse3-instruction-set
  bool HW_SSE = false;
  bool HW_SSE2 = false;
  bool HW_SSE3 = false;
  int info[4];
  cpuid(info, 0);
  int nIds = info[0];

  //  Detect Features
  if (nIds >= 0x00000001){
    cpuid(info,0x00000001);
    HW_SSE    = (info[3] & ((int)1 << 25)) != 0;
    HW_SSE2   = (info[3] & ((int)1 << 26)) != 0;
    HW_SSE3   = (info[2] & ((int)1 <<  0)) != 0;
  }
  if(!(HW_SSE && HW_SSE2)) { 
    Rprintf("SSE2 not supported.\n");
    SSE = 0;
  }
  
  /********** CONSTRUCT RAWS *********/
  char seq[SEQLEN];
  double qual[SEQLEN];
  Raw **raws = (Raw **) malloc(nraw * sizeof(Raw *)); //E
  if (raws == NULL)  Rcpp::stop("Memory allocation failed.");
  // Construct a raw for each input sequence, store in raws[index]
  for (index = 0; index < nraw; index++) {
    strcpy(seq, seqs[index].c_str());
    nt2int(seq, seq);
    if(has_quals) {
      for(pos=0;pos<seqs[index].length();pos++) {
        qual[pos] = quals(pos, index);
      }
      raws[index] = raw_new(seq, qual, abundances[index], priors[index]);
    } else {
      raws[index] = raw_new(seq, NULL, abundances[index], priors[index]);
    }
    raws[index]->index = index;
  }
  
  uint8_t *k8;
  uint16_t *k16;
  uint16_t *kord;
  if(use_kmers) {
    /// Add uint8_t kmer index in contiguous memory block
    size_t n_kmer = 1 << (2*KMER_SIZE);
    k8 = (uint8_t *) malloc(nraw * n_kmer * sizeof(uint8_t)); //E
    if (k8 == NULL)  Rcpp::stop("Memory allocation failed.");
    // Construct a raw for each input sequence, store in raws[index]
    for(index=0;index<nraw;index++) {
      raw = raws[index];
      raw->kmer8 = &k8[index*n_kmer];
      assign_kmer8(raw->kmer8, raw->seq, KMER_SIZE);
    }
    
    /// Add uint16_t kmer index in contiguous memory block
    k16 = (uint16_t *) malloc(nraw * n_kmer * sizeof(uint16_t)); //E
    if (k16 == NULL)  Rcpp::stop("Memory allocation failed.");
    // Construct a raw for each input sequence, store in raws[index]
    for(index=0;index<nraw;index++) {
      raw = raws[index];
      raw->kmer = &k16[index*n_kmer];
      assign_kmer(raw->kmer, raw->seq, KMER_SIZE);
    }
    
    /// Add uint16_t ordered kmer record in contiguous memory block
    kord = (uint16_t *) malloc(nraw * maxlen * sizeof(uint16_t)); //E
    if (kord == NULL)  Rcpp::stop("Memory allocation failed.");
    // Construct a raw for each input sequence, store in raws[index]
    for(index=0;index<nraw;index++) {
      raw = raws[index];
      raw->kord = &kord[index*maxlen];
      assign_kmer_order(raw->kord, raw->seq, KMER_SIZE);
    }
  } else {
    for(index=0;index<nraw;index++) {
      raw = raws[index];
      raw->kmer8 = NULL;
      raw->kmer = NULL;
      raw->kord = NULL;
    }
  }
  
  /********** RUN DADA *********/
  B *bb = run_dada(raws, nraw, err, match, mismatch, gap, homo_gap, use_kmers, kdist_cutoff, band_size, omegaA, omegaP, max_clust, min_fold, min_hamming, min_abund, use_quals, final_consensus, vectorized_alignment, multithread, verbose, SSE, gapless, greedy);

  /********** MAKE OUTPUT *********/
  // Create subs for all the relevant alignments
  Sub **subs = (Sub **) malloc(bb->nraw * sizeof(Sub *)); //E
  Sub **birth_subs = (Sub **) malloc(bb->nclust * sizeof(Sub *)); //E
  if(!subs || !birth_subs) Rcpp::stop("Memory allocation failed.");
  
  // Parallelize over clusters
  struct FinalSubsParallel : public RcppParallel::Worker
  {
    // source data
    B *b;

    // destination Sub arrays
    Sub **subs;
    Sub **birth_subs;
    
    // parameters
    int match, mismatch, gap, homo_gap;
    int band_size;
    bool vectorized_alignment;
    int SSE;
    bool gapless;
    
    // initialize with source and destination
    FinalSubsParallel(B *b, Sub **subs, Sub **birth_subs,
                    int match, int mismatch, int gap, int homo_gap,
                    int band_size, bool vectorized_alignment, int SSE, bool gapless) 
      : b(b), subs(subs), birth_subs(birth_subs), match(match), mismatch(mismatch), gap(gap), homo_gap(homo_gap), 
        band_size(band_size), vectorized_alignment(vectorized_alignment), SSE(SSE), gapless(gapless) {}
    
    // Perform sequence comparison
    void operator()(std::size_t begin, std::size_t end) {
      Raw *raw;

      for(std::size_t i=begin;i<end;i++) {
        for(unsigned int r=0;r<b->bi[i]->nraw;r++) {
          raw = b->bi[i]->raw[r];
          subs[raw->index] = sub_new(b->bi[i]->center, raw, match, mismatch, gap, homo_gap, false, 1.0, band_size, vectorized_alignment, SSE, gapless);
        }
        // Make birth sub for that cluster
        if(i==0) { birth_subs[i] = NULL; }
        else {
          birth_subs[i] = sub_new(b->bi[b->bi[i]->birth_comp.i]->center, b->bi[i]->center, match, mismatch, gap, homo_gap, false, 1.0, band_size, vectorized_alignment, SSE, gapless);
        }
      } // for(std::size_t i=begin;i<end;i++)
    }
  };
  
  FinalSubsParallel finalSubsParallel(bb, subs, birth_subs, match, mismatch, gap, homo_gap, band_size, vectorized_alignment, SSE, gapless);
  RcppParallel::parallelFor(0, bb->nclust, finalSubsParallel, GRAIN_SIZE);
    
/* Non-Parallel implementation
    for(i=0;i<bb->nclust;i++) {
      // Make subs for members of that cluster
      for(r=0;r<bb->bi[i]->nraw;r++) {
        raw = bb->bi[i]->raw[r];
        subs[raw->index] = sub_new(bb->bi[i]->center, raw, match, mismatch, gap, homo_gap, false, 1.0, band_size, vectorized_alignment, SSE, gapless);
      }
      // Make birth sub for that cluster
      if(i==0) { birth_subs[i] = NULL; }
      else {
        birth_subs[i] = sub_new(bb->bi[bb->bi[i]->birth_comp.i]->center, bb->bi[i]->center, match, mismatch, gap, homo_gap, false, 1.0, band_size, vectorized_alignment, SSE, gapless);
      }
    }
*/
  
  Rcpp::DataFrame df_clustering = b_make_clustering_df(bb, subs, birth_subs, has_quals);
  Rcpp::IntegerMatrix mat_trans = b_make_transition_by_quality_matrix(bb, subs, has_quals, err.ncol());
  Rcpp::NumericMatrix mat_quals = b_make_cluster_quality_matrix(bb, subs, has_quals, maxlen);
  //  Rcpp::DataFrame df_expected = b_make_positional_substitution_df(bb, subs, seqlen, err, use_quals);
  Rcpp::DataFrame df_birth_subs = b_make_birth_subs_df(bb, birth_subs, has_quals);

  // Free the created subs
  for(index=0;index<bb->nraw;index++) {
    sub_free(subs[index]);
  }
  for(i=0;i<bb->nclust;i++) {
    sub_free(birth_subs[i]);
  }
  
  // Make map from uniques to cluster
  Rcpp::IntegerVector Rmap(nraw);
  for(i=0;i<bb->nclust;i++) {
    for(r=0;r<bb->bi[i]->nraw;r++) {
      Rmap(bb->bi[i]->raw[r]->index) = i+1; // +1 for R 1-indexing
    }
  }

  // Free memory
  b_free(bb);
  for(index=0;index<nraw;index++) {
    raw_free(raws[index]);
  }
  free(raws);
  if(use_kmers) {
    free(k8);
    free(k16);
    free(kord);
  }
  
  // Organize return List  
  return Rcpp::List::create(_["clustering"] = df_clustering, _["birth_subs"] = df_birth_subs, _["subqual"] = mat_trans, _["clusterquals"] = mat_quals, _["map"] = Rmap);
}

B *run_dada(Raw **raws, int nraw, Rcpp::NumericMatrix errMat, 
            int match, int mismatch, int gap_pen, int homo_gap_pen, bool use_kmers, double kdist_cutoff, int band_size, 
            double omegaA, double omegaP, int max_clust, double min_fold, int min_hamming, int min_abund, 
            bool use_quals, bool final_consensus, bool vectorized_alignment, bool multithread, bool verbose, 
            int SSE, bool gapless, bool greedy) {
  int newi=0, nshuffle = 0;
  bool shuffled = false;

  B *bb;
  bb = b_new(raws, nraw, omegaA, omegaP, use_quals); // New cluster with all sequences in 1 bi
  // Everyone gets aligned within the initial cluster, no KMER screen
<<<<<<< HEAD
  if(multithread) { b_compare_parallel(bb, 0, errMat, match, mismatch, gap_pen, homo_gap_pen, FALSE, 1.0, band_size, vectorized_alignment, SSE, gapless, verbose); }
  else { b_compare(bb, 0, errMat, match, mismatch, gap_pen, homo_gap_pen, FALSE, 1.0, band_size, vectorized_alignment, SSE, gapless, verbose); }
//  if(multithread) { b_p_update_parallel(bb); }
  b_p_update(bb);       // Calculates abundance p-value for each raw in its cluster (consensuses)
=======
  if(multithread) { b_compare_parallel(bb, 0, errMat, match, mismatch, gap_pen, homo_gap_pen, FALSE, 1.0, band_size, vectorized_alignment, SSE, gapless, greedy, verbose); }
  else { b_compare(bb, 0, errMat, match, mismatch, gap_pen, homo_gap_pen, FALSE, 1.0, band_size, vectorized_alignment, SSE, gapless, greedy, verbose); }
  b_p_update(bb, greedy);       // Calculates abundance p-value for each raw in its cluster (consensuses)
>>>>>>> 62c94413
  
  if(max_clust < 1) { max_clust = bb->nraw; }
  
  while( (bb->nclust < max_clust) && (newi = b_bud(bb, min_fold, min_hamming, min_abund, verbose)) ) {
    if(verbose) Rprintf("\nNew Cluster C%i:", newi);
    if(multithread) { b_compare_parallel(bb, newi, errMat, match, mismatch, gap_pen, homo_gap_pen, use_kmers, kdist_cutoff, band_size, vectorized_alignment, SSE, gapless, greedy, verbose); }
    else { b_compare(bb, newi, errMat, match, mismatch, gap_pen, homo_gap_pen, use_kmers, kdist_cutoff, band_size, vectorized_alignment, SSE, gapless, greedy, verbose); }
    // Keep shuffling and updating until no more shuffles
    nshuffle = 0;
    do {
      shuffled = b_shuffle2(bb);
      if(verbose) { Rprintf("S"); }
    } while(shuffled && ++nshuffle < MAX_SHUFFLE);
    if(verbose && nshuffle >= MAX_SHUFFLE) { Rprintf("Warning: Reached maximum (%i) shuffles.\n", MAX_SHUFFLE); }

<<<<<<< HEAD
//    if(multithread) { b_p_update_parallel(bb); }
    b_p_update(bb);
=======
    b_p_update(bb, greedy);
>>>>>>> 62c94413
    Rcpp::checkUserInterrupt();
  } // while( (bb->nclust < max_clust) && (newi = b_bud(bb, min_fold, min_hamming, min_abund, verbose)) )
  
  if(verbose) Rprintf("\nALIGN: %i aligns, %i shrouded (%i raw).\n", bb->nalign, bb->nshroud, bb->nraw);
  
  return bb;
}
<|MERGE_RESOLUTION|>--- conflicted
+++ resolved
@@ -276,16 +276,10 @@
   B *bb;
   bb = b_new(raws, nraw, omegaA, omegaP, use_quals); // New cluster with all sequences in 1 bi
   // Everyone gets aligned within the initial cluster, no KMER screen
-<<<<<<< HEAD
-  if(multithread) { b_compare_parallel(bb, 0, errMat, match, mismatch, gap_pen, homo_gap_pen, FALSE, 1.0, band_size, vectorized_alignment, SSE, gapless, verbose); }
-  else { b_compare(bb, 0, errMat, match, mismatch, gap_pen, homo_gap_pen, FALSE, 1.0, band_size, vectorized_alignment, SSE, gapless, verbose); }
-//  if(multithread) { b_p_update_parallel(bb); }
-  b_p_update(bb);       // Calculates abundance p-value for each raw in its cluster (consensuses)
-=======
   if(multithread) { b_compare_parallel(bb, 0, errMat, match, mismatch, gap_pen, homo_gap_pen, FALSE, 1.0, band_size, vectorized_alignment, SSE, gapless, greedy, verbose); }
   else { b_compare(bb, 0, errMat, match, mismatch, gap_pen, homo_gap_pen, FALSE, 1.0, band_size, vectorized_alignment, SSE, gapless, greedy, verbose); }
+//  if(multithread) { b_p_update_parallel(bb); }
   b_p_update(bb, greedy);       // Calculates abundance p-value for each raw in its cluster (consensuses)
->>>>>>> 62c94413
   
   if(max_clust < 1) { max_clust = bb->nraw; }
   
@@ -301,12 +295,8 @@
     } while(shuffled && ++nshuffle < MAX_SHUFFLE);
     if(verbose && nshuffle >= MAX_SHUFFLE) { Rprintf("Warning: Reached maximum (%i) shuffles.\n", MAX_SHUFFLE); }
 
-<<<<<<< HEAD
 //    if(multithread) { b_p_update_parallel(bb); }
-    b_p_update(bb);
-=======
     b_p_update(bb, greedy);
->>>>>>> 62c94413
     Rcpp::checkUserInterrupt();
   } // while( (bb->nclust < max_clust) && (newi = b_bud(bb, min_fold, min_hamming, min_abund, verbose)) )
   
