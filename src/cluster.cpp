#include <Rcpp.h>
#include <RcppParallel.h>
#include "dada.h"
// [[Rcpp::interfaces(cpp)]]

/********* ALGORITHM LOGIC *********/

/*
 compare:
Performs alignments and computes lambda for all raws to the specified Bi
Stores only those that can possibly be recruited to this Bi
*/
void b_compare(B *b, unsigned int i, Rcpp::NumericMatrix errMat, 
               int match, int mismatch, int gap_pen, int homo_gap_pen, 
               bool use_kmers, double kdist_cutoff, int band_size, bool vectorized_alignment, 
               int SSE, bool gapless, bool greedy, bool verbose) {
  unsigned int index, cind, center_reads;
  double lambda;
  Raw *raw;
//  Raw *center = b->bi[i]->center;
//  uint8_t *center_kmer8 = center->kmer8; // Store original kmer8 pointer
  Sub *sub;
  Comparison comp;
  /* Testing code for keeping comparative kmer8 close to others. Isn't improving perf thus far.
  // Caching current kmer8 w/in the k8 memory block every CACHE_SIZE strides
  size_t cached;
  size_t n_kmer = 1 << (2*KMER_SIZE);
  uint8_t *kcache = (uint8_t *) malloc(n_kmer * sizeof(uint8_t)); //E
  if (kcache == NULL)  Rcpp::stop("Memory allocation failed.");
  cached=CACHE_STRIDE-1;
  // Cache
  if(cached < b->nraw) {
    memcpy(kcache, b->raw[cached]->kmer8, n_kmer);
    memcpy(b->raw[cached]->kmer8, center->kmer8, n_kmer);
    center->kmer8 = b->raw[cached]->kmer8;
  } */

  // align all raws to this sequence and compute corresponding lambda
  center_reads = b->bi[i]->center->reads;
  if(verbose) { Rprintf("C%iLU:", i); }
  for(index=0, cind=0; index<b->nraw; index++) {
    raw = b->raw[index];
    
/*    if(index == cached) { // Return real data
      memcpy(raw->kmer8, kcache, n_kmer);
      if((cached+=CACHE_STRIDE) < b->nraw) { // Move cache forward
        memcpy(kcache, raw->kmer8, n_kmer);
        memcpy(raw->kmer8, center_kmer8, n_kmer);
        center->kmer8 = b->raw[cached]->kmer8;
      } else {
        center->kmer8 = center_kmer8;
      }
} */

    // get sub object
    if(greedy && (raw->reads > center_reads)) {
      sub = NULL;
    } else if(greedy && raw->lock) { // was (raw->p > 0.5)
      sub = NULL;
    } else {
      sub = sub_new(b->bi[i]->center, raw, match, mismatch, gap_pen, homo_gap_pen, use_kmers, kdist_cutoff, band_size, vectorized_alignment, SSE, gapless);
      b->nalign++;
      if(!sub) { b->nshroud++; }
    }
    
    // Calculate lambda for that sub
    lambda = compute_lambda(raw, sub, errMat, b->use_quals, errMat.ncol());

    // Store lambda and set self
    if(index == b->bi[i]->center->index) { b->bi[i]->self = lambda; }

    // Store comparison if potentially useful
    if(lambda * b->reads > raw->E_minmax) { // This cluster could attract this raw
      if(lambda * b->bi[i]->center->reads > raw->E_minmax) { // Better E_minmax, set
        raw->E_minmax = lambda * b->bi[i]->center->reads;
      }
      comp.i = i;
      comp.index = index;
      comp.lambda = lambda;
      comp.hamming = sub->nsubs;
      b->bi[i]->comp.push_back(comp);
      if(i==0 || raw == b->bi[i]->center) { // Update on init (i=0) or if the center (as b_bud doesn't update raw->comp)
        raw->comp = comp;
      } /// Handle init better?
    }
    sub_free(sub);
  }
}

struct CompareParallel : public RcppParallel::Worker
{
  // source data
  B *b;
  unsigned int i;
  
  // destination comparison array
  Comparison *output;
  
  // parameters
  double *err_mat;
  unsigned int ncol;
  int match, mismatch, gap_pen, homo_gap_pen;
  bool use_kmers;
  double kdist_cutoff;
  int band_size;
  bool vectorized_alignment;
  int SSE;
  bool gapless, greedy;
  
  // initialize with source and destination
  CompareParallel(B *b, unsigned int i, double *err_mat, unsigned int ncol, Comparison *output,
                  int match, int mismatch, int gap_pen, int homo_gap_pen,
                  bool use_kmers, double kdist_cutoff, int band_size, bool vectorized_alignment, 
                  int SSE, bool gapless, bool greedy) 
    : b(b), i(i), err_mat(err_mat), ncol(ncol), output(output), 
      match(match), mismatch(mismatch), gap_pen(gap_pen), homo_gap_pen(homo_gap_pen), 
      use_kmers(use_kmers), kdist_cutoff(kdist_cutoff), band_size(band_size), vectorized_alignment(vectorized_alignment), 
      SSE(SSE), gapless(gapless), greedy(greedy) {}
  
  // Perform sequence comparison
  void operator()(std::size_t begin, std::size_t end) {
    Raw *raw;
    Sub *sub;
    
    for(std::size_t index=begin;index<end;index++) {
      raw = b->raw[index];
      if(greedy && (raw->reads > b->bi[i]->center->reads)) {
        sub = NULL;
      } else if(greedy && raw->lock) { // was (raw->p > 0.5)
        sub = NULL;
      } else {
        sub = sub_new(b->bi[i]->center, raw, match, mismatch, gap_pen, homo_gap_pen, use_kmers, kdist_cutoff, band_size, vectorized_alignment, SSE, gapless);
      }  

      // Make comparison object
      output[index].i = i;
      output[index].index = index;
      output[index].lambda = compute_lambda_ts(raw, sub, ncol, err_mat, b->use_quals);
      if(sub) {
        output[index].hamming = sub->nsubs;
      } else {
        output[index].hamming = -1;
      }

      // Free sub
      sub_free(sub);
    }
  }
};


void b_compare_parallel(B *b, unsigned int i, Rcpp::NumericMatrix errMat, 
                        int match, int mismatch, int gap_pen, int homo_gap_pen, 
                        bool use_kmers, double kdist_cutoff, int band_size, bool vectorized_alignment, 
                        int SSE, bool gapless, bool greedy, bool verbose) {
  unsigned int index, cind, row, col, ncol;
  double lambda;
  Raw *raw;
  Comparison comp;
  
  // Make thread-safe C-array for the error rate matrix
  double *err_mat = (double *) malloc(sizeof(double) * errMat.ncol() * errMat.nrow());
  if(err_mat==NULL) Rcpp::stop("Memory allocation failed.");
  ncol = errMat.ncol();
  if(errMat.nrow() != 16) { Rcpp::stop("Error matrix doesn't have 16 rows."); }
  for(row=0;row<errMat.nrow();row++) {
    for(col=0;col<errMat.ncol();col++) {
      err_mat[row*ncol + col] = errMat(row, col);
    }
  }
  
  // Parallelize for loop to perform all comparisons
  Comparison *comps = (Comparison *) malloc(sizeof(Comparison) * b->nraw);
  if(comps==NULL) Rcpp::stop("Memory allocation failed.");
  CompareParallel compareParallel(b, i, err_mat, ncol, comps, match, mismatch, gap_pen, homo_gap_pen, use_kmers, kdist_cutoff, band_size, vectorized_alignment, SSE, gapless, greedy);
  RcppParallel::parallelFor(0, b->nraw, compareParallel, GRAIN_SIZE);
  
  // Selectively store
  for(index=0, cind=0; index<b->nraw; index++) {
    b->nalign++; ///t
    raw = b->raw[index];
    comp = comps[index];
    lambda = comp.lambda;
    if(lambda<0 || lambda>1) Rcpp::stop("Lambda out-of-range error.");

    // Store self-lambda
    if(index == b->bi[i]->center->index) { 
      b->bi[i]->self = lambda; 
    }
    
    // Store comparison if potentially useful
    if(lambda * b->reads > raw->E_minmax) { // This cluster could attract this raw
      if(lambda * b->bi[i]->center->reads > raw->E_minmax) { // Better E_minmax, set
        raw->E_minmax = lambda * b->bi[i]->center->reads;
      }
      b->bi[i]->comp.push_back(comp);
      if(i==0 || raw == b->bi[i]->center) { // Update on init (i=0) or if the center (as b_bud doesn't update raw->comp)
        raw->comp = comp;
      } // Handle init better?
    }
  }
  free(err_mat);
  free(comps);
}

/* b_shuffle2:
 move each sequence to the bi that produces the highest expected
 number of that sequence. The center of a Bi cannot leave.
*/
bool b_shuffle2(B *b) {
  unsigned int i, cind, index;
  double e;
  bool shuffled = false;
  Comparison *comp;
  Raw *raw;
  
  double *emax = (double *) malloc(b->nraw * sizeof(double)); //E
  Comparison **compmax = (Comparison **) malloc(b->nraw * sizeof(Comparison *)); //E
  if(emax==NULL || compmax==NULL) Rcpp::stop("Memory allocation failed.");

  // Initialize emax/imax off of cluster 0
  // Comparisons to all raws exist in cluster 0, in index order
  for(index=0;index<b->nraw;index++) {
    compmax[index] = &b->bi[0]->comp[index];
    emax[index] = compmax[index]->lambda * b->bi[0]->reads;
  }
  
  // Iterate over comparisons, find comparison with best E for each raw
  for(i=1;i<b->nclust;i++) {
    for(cind=0;cind<b->bi[i]->comp.size();cind++) {
      comp = &b->bi[i]->comp[cind];
      index = comp->index;
      e = comp->lambda * b->bi[i]->reads;
      if(e > emax[index]) { // better E
        compmax[index] = comp;
        emax[index] = e;
      }
    }
  }
  
  // Iterate over raws, if best i different than current, move
  for(i=0;i<b->nclust;i++) {
    // IMPORTANT TO ITERATE BACKWARDS DUE TO BI_POP_RAW!!!!!!
    for(int r=b->bi[i]->nraw-1; r>=0; r--) {
      raw = b->bi[i]->raw[r];
      // If a better cluster was found, move the raw to the new bi
      if(compmax[raw->index]->i != i) {
        if(raw->index == b->bi[i]->center->index) {  // Check if center
          if(VERBOSE) { Rprintf("Warning: Shuffle blocked the center of a Bi from leaving."); }
          continue;
        }
        // Moving raw
        bi_pop_raw(b->bi[i], r);
        bi_add_raw(b->bi[compmax[raw->index]->i], raw);
        // Assign raw the Comparison of its new cluster
        raw->comp = *compmax[raw->index];
        shuffled = true;  
      }  
    } // for(r=0;r<b->bi[i]->nraw;r++)
  }

  free(compmax);
  free(emax);
  
  return shuffled;
}

<<<<<<< HEAD
/* b_p_update:
 Calculates the abundance p-value for each raw in the clustering.
 Depends on the lambda between the raw and its cluster, and the reads of each.
*/
void b_p_update(B *b) {
  unsigned int i, r;
  Raw *raw;
  for(i=0;i<b->nclust;i++) {
    if(b->bi[i]->update_e) {
      for(r=0;r<b->bi[i]->nraw;r++) {
        raw = b->bi[i]->raw[r];
        raw->p = get_pA(raw, b->bi[i]);
      } // for(r=0;r<b->bi[i]->nraw;r++)
      b->bi[i]->update_e = false;
    }
  } // for(i=0;i<b->nclust;i++)
}

/* This crashes w/ >1 thread. R code not thread-safe?

struct PUpdateParallel : public RcppParallel::Worker
{
  // source data / output
  B *b;

  // initialize with source and destination
  PUpdateParallel(B *b) 
    : b(b) {}
  
  // Perform sequence comparison
  void operator()(std::size_t begin, std::size_t end) {
    Raw *raw;

    for(std::size_t i=begin;i<end;i++) {
      if(b->bi[i]->update_e) {
        for(unsigned int r=0;r<b->bi[i]->nraw;r++) {
          raw = b->bi[i]->raw[r];
          raw->p = get_pA(raw, b->bi[i]);
        } // for(r=0;r<b->bi[i]->nraw;r++)
        b->bi[i]->update_e = false;
      }
    }
  }
};

void b_p_update_parallel(B *b) {
  PUpdateParallel pUpdateParallel(b);
  RcppParallel::parallelFor(0, b->nclust, pUpdateParallel, GRAIN_SIZE);
}
*/
 
=======
>>>>>>> 62c94413
/* b_bud:
 Finds the minimum p-value. If significant, creates a new cluster and moves the
 raws from the raw with the minimum p-value to the new cluster.
 Returns index of new cluster, or 0 if no new cluster added.
*/

int b_bud(B *b, double min_fold, int min_hamming, int min_abund, bool verbose) {
  int i, r, hamming;
  int mini = -1, minr = -1, mini_prior = -1, minr_prior = -1; // Negative initialization
  double pA, pP;
  double lambda, expected;
  Raw *raw, *minraw, *minraw_prior;
  minraw = b->bi[0]->center; // Assumes that complete alignment/pval calcs were performed in the init cluster
  minraw_prior = b->bi[0]->center; // Assumes that complete alignment/pval calcs were performed in the init cluster
  
  // Find i, r indices and value of minimum pval.
  for(i=0;i<b->nclust;i++) {
    for(r=1; r<b->bi[i]->nraw; r++) { // r=0 is the center
      raw = b->bi[i]->raw[r];
///      if(b->bi[i]->center->index == raw->index) { continue; } // Don't bud centers
      if(raw->reads < min_abund) { continue; }
      hamming = raw->comp.hamming;
      lambda = raw->comp.lambda;

      // Calculate the fold over-abundance and the hamming distance to this raw
      if(hamming >= min_hamming) { // Only those passing the hamming/fold screens can be budded
        if(min_fold <= 1 || ((double) raw->reads) >= min_fold * lambda * b->bi[i]->reads) {  
          if((raw->p < minraw->p) ||
             ((raw->p == minraw->p && raw->reads > minraw->reads))) { // Most significant
            mini = i; minr = r;
            minraw = raw;
          }
          if(raw->prior && ((raw->p < minraw_prior->p) ||
             (raw->p == minraw_prior->p && raw->reads > minraw_prior->reads))) { // Most significant
            mini_prior = i; minr_prior = r;
            minraw_prior = raw;
          }
        }
      }
    }
  }

///!  Rprintf("Prior... index: %i, i:%i, r:%i, p:%.2e\n", minraw_prior->index, mini_prior, minr_prior, minraw_prior->p); ///!
  // Bonferoni correct the abundance pval by the number of raws and compare to OmegaA
  // (quite conservative, although probably unimportant given the abundance model issues)
  pA = minraw->p * b->nraw;
  pP = minraw_prior->p;
  if(pA < b->omegaA && mini >= 0) {  // A significant abundance pval
    expected = minraw->comp.lambda * b->bi[mini]->reads;
    raw = bi_pop_raw(b->bi[mini], minr);
    i = b_add_bi(b, bi_new(b->nraw));
    strcpy(b->bi[i]->birth_type, "A");
    b->bi[i]->birth_pval = pA;
    b->bi[i]->birth_fold = raw->reads/expected;
    b->bi[i]->birth_e = expected;
    b->bi[i]->birth_comp = minraw->comp;
    
    // Add raw to new cluster.
    bi_add_raw(b->bi[i], raw);
    bi_assign_center(b->bi[i]);
    if(verbose) { Rprintf(", Division (naive): Raw %i from Bi %i, pA=%.2e", raw->index, mini, pA); }
    return i;
  } else if (pP < b->omegaP && mini_prior >= 0) {  // A significant prior-abundance pval
    expected = minraw_prior->comp.lambda * b->bi[mini_prior]->reads;
    raw = bi_pop_raw(b->bi[mini_prior], minr_prior);
    i = b_add_bi(b, bi_new(b->nraw));
    strcpy(b->bi[i]->birth_type, "P");
    b->bi[i]->birth_pval = pP;
    b->bi[i]->birth_fold = raw->reads/expected;
    b->bi[i]->birth_e = expected;
    b->bi[i]->birth_comp = minraw_prior->comp;
    
    // Add raw to new cluster.
    bi_add_raw(b->bi[i], raw);
    bi_assign_center(b->bi[i]);
    if(verbose) { Rprintf(", Division (prior): Raw %i from Bi %i, pP=%.2e", raw->index, mini_prior, pP); }
    return i;
  }

  if(verbose) { Rprintf(", No Division. Minimum pA=%.2e (Raw %i w/ %i reads in Bi %i).", pA, minraw->index, minraw->reads, mini); }
  return 0;
}

/********* CONTAINER HOUSEKEEPING *********/

// Iterate over the raws in a bi and update reads/nraw
void bi_census(Bi *bi) {
  unsigned int r, reads=0, nraw=0;
  for(r=0;r<bi->nraw;r++) {
    reads += bi->raw[r]->reads;
    nraw++;
  }
  if(reads != bi->reads) {
    bi->update_e = true;
  }
  bi->reads = reads;
  bi->nraw = nraw;
}

// Takes a Bi object, and calculates and assigns its center Raw.
// Currently this is done trivially by choosing the most abundant raw.
// This function also currently assigns the cluster sequence (equal to center->seq).
void bi_assign_center(Bi *bi) {
  unsigned int r, max_reads;
  
  // Assign the raw with the most reads as the center
  bi->center = NULL;
  for(r=0,max_reads=0;r<bi->nraw;r++) {
    bi->raw[r]->lock = false; // Unlock everything as center is changing
    if(bi->raw[r]->reads > max_reads) { // Most abundant
      bi->center = bi->raw[r];
      max_reads = bi->center->reads;
    }
  }
  // Assign center sequence to bi->seq and flag check_locks
  if(bi->center) { strcpy(bi->seq, bi->center->seq); }
  bi->check_locks = true;
}
<|MERGE_RESOLUTION|>--- conflicted
+++ resolved
@@ -265,25 +265,6 @@
   return shuffled;
 }
 
-<<<<<<< HEAD
-/* b_p_update:
- Calculates the abundance p-value for each raw in the clustering.
- Depends on the lambda between the raw and its cluster, and the reads of each.
-*/
-void b_p_update(B *b) {
-  unsigned int i, r;
-  Raw *raw;
-  for(i=0;i<b->nclust;i++) {
-    if(b->bi[i]->update_e) {
-      for(r=0;r<b->bi[i]->nraw;r++) {
-        raw = b->bi[i]->raw[r];
-        raw->p = get_pA(raw, b->bi[i]);
-      } // for(r=0;r<b->bi[i]->nraw;r++)
-      b->bi[i]->update_e = false;
-    }
-  } // for(i=0;i<b->nclust;i++)
-}
-
 /* This crashes w/ >1 thread. R code not thread-safe?
 
 struct PUpdateParallel : public RcppParallel::Worker
@@ -317,8 +298,6 @@
 }
 */
  
-=======
->>>>>>> 62c94413
 /* b_bud:
  Finds the minimum p-value. If significant, creates a new cluster and moves the
  raws from the raw with the minimum p-value to the new cluster.
