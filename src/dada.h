#ifndef _DADA_H_
#define _DADA_H_

#include <stdio.h>
#include <stdlib.h>
#include <string.h>
#include <math.h>
#include <Rcpp.h>
#include <RcppParallel.h>
#include <unordered_map>
#include <unordered_set>
//#include <gsl/gsl_cdf.h>

#define VERBOSE 0
#define SEQLEN 1000 // Buffer size for DNA sequences read in from uniques files
#define TAIL_APPROX_CUTOFF 1e-7 // Should test to find optimal
#define DBL_PRECISION 1e-15 // precision of doubles
#define KMER_SIZE 5
#define TRUE  1
#define FALSE 0
#define MAX_SHUFFLE 10
#define GAP_GLYPH 9999
#define GRAIN_SIZE 10
#define CACHE_STRIDE 64 // up to 64kb of distance between compared kmer8 vectors


/* -------------------------------------------
   -------- STRUCTS OBJECTS STRUCTS ----------
   ------------------------------------------- */

/* Comparison:
 A brief summary of the comparison between a cluster and a raw */
typedef struct {
  unsigned int i;
  unsigned int index;
  double lambda;
  unsigned int hamming;
} Comparison;

/* Sub:
 A set of substitutions (position and identity) of one sequence
 in an alignment to another sequence.
 Note: positions will be 0-indexed in the alignment */
typedef struct {
  unsigned int nsubs;   // number of substitions
  unsigned int len0;    // The length of the ref seq
  uint16_t *map;    // map of the sequence position in the ref seq to that in the aligned seq
  uint16_t *pos;    // sequence position of the substitition: index in the reference seq
  char *nt0;   // nt in reference seq
  char *nt1;   // different nt in aligned seq
  uint8_t *q0;  // quality score in reference seq
  uint8_t *q1;  // quality score in aligned seq
} Sub;

// Raw: Container for each unique sequence/abundance
typedef struct {
  char *seq;   // the sequence, stored as C-string with A=1,C=2,G=3,T=4
  uint8_t *qual; // the rounded average qualities at each position for this unique
  bool prior;  // there are (not) prior reasons to expect this sequence to exist
  uint16_t *kmer;   // the kmer vector of this sequence
  uint8_t *kmer8;   // the kmer vector of this sequence
  uint16_t *kord;   // the kmers in order of this sequence
  unsigned int length;  // the length of the sequence
  unsigned int reads;   // number of reads of this unique sequence
  unsigned int index;   // The index of this Raw in b->raw[index]
  double p;    // abundance pval relative to the current Bi
  double E_minmax;
  Comparison comp;  // the comparison between this Raw and...
  bool lock;   // "Locks" the raw to its current Bi in greedy-mode
} Raw;

// Bi: This is one cluster or partition. Contains raws grouped in fams.
// Bi stores the sub/lambda/e to from the cluster seq/reads to every raw in B.
// Flagged to recalculate various when changes made to its contents.
typedef struct {
  char seq[SEQLEN]; // representative sequence for the cluster
  Raw *center; // representative raw for the cluster (corresponds to seq)
  unsigned int nraw;    // number of raws in Bi
  unsigned int reads;   // number of reads in this cluster
  unsigned int i;       // the cluster number in the total clustering
  Raw **raw;   // Array of pointers to child fams.
  unsigned int maxraw;  // number of fams currently allocated for in **fam
  bool update_e; // set to true when consensus changes and when raws are shuffled
  bool shuffle; // set to true when e-values are updated
  bool check_locks; // set to true when raws should be checked for locking to that Bi
  double self; // self-production genotype error probability
  unsigned int totraw; // number of total raws in the clustering
  char birth_type[2]; // encoding of how this Bi was created: "I": Initial cluster, "A": Abundance pval, "S": Singleton pval
  double birth_pval; // the Bonferonni-corrected pval that led to this cluster being initialized
  double birth_fold; // the multiple of expectations at birth
  double birth_e; // the expected number of reads at birth
  Comparison birth_comp; // the Comparison object at birth
  std::vector<Comparison> comp; // all Comparisons with raws that could potentially join this Bi
} Bi;

// B: holds all the clusters. The full clustering (or partition).
typedef struct {
  unsigned int nclust;
  unsigned int nraw;
  unsigned int reads;
  unsigned int maxclust;
  unsigned int nalign;
  unsigned int nshroud;
  double omegaA;
  double omegaP;
  bool use_quals;
  double *lams;
  double *cdf;
  size_t nlam;
  Raw **raw;
  Bi **bi;
} B;

/* -------------------------------------------
   -------- METHODS METHODS METHODS ----------
   ------------------------------------------- */

// methods implemented in containers.cpp
B *b_new(Raw **raws, unsigned int nraw, double omegaA, double omegaP, bool use_quals);
void b_free(B *b);
void b_init(B *b);
Raw *raw_new(char *seq, double *qual, unsigned int reads, bool prior);
void raw_free(Raw *raw);
Bi *bi_new(unsigned int totraw);
void bi_free(Bi *bi);
unsigned int b_add_bi(B *b, Bi *bi);
Raw *bi_pop_raw(Bi *bi, unsigned int r);
unsigned int bi_add_raw(Bi *bi, Raw *raw);

// methods implemented in cluster.cpp
void b_compare(B *b, unsigned int i, Rcpp::NumericMatrix errMat, int match, int mismatch, int gap_pen, int homo_gap_pen, bool use_kmers, double kdist_cutoff, int band_size, bool vectorized_alignment, int SSE, bool gapless, bool greedy, bool verbose);
void b_compare_parallel(B *b, unsigned int i, Rcpp::NumericMatrix errMat, int match, int mismatch, int gap_pen, int homo_gap_pen, bool use_kmers, double kdist_cutoff, int band_size, bool vectorized_alignment, int SSE, bool gapless, bool greedy, bool verbose);
bool b_shuffle2(B *b);
<<<<<<< HEAD
void b_p_update(B *b);
// void b_p_update_parallel(B *b);
=======
>>>>>>> 62c94413
int b_bud(B *b, double min_fold, int min_hamming, int min_abund, bool verbose);
void bi_census(Bi *bi);
void bi_assign_center(Bi *bi);

// methods implemented in misc.cpp
void nt2int(char *oseq, const char *iseq);
void int2nt(char *oseq, const char *iseq);
void ntcpy(char *oseq, const char *iseq);
char *ntstr(const char *iseq);
char *intstr(const char *iseq);
void align_print(char **al);
void err_print(double err[4][4]);
void test_fun(int i);

// method implemented in nwalign_endsfree.cpp
char **nwalign(const char *s1, size_t len1, const char *s2, size_t len2, int score[4][4], int gap_p, int band);
char **nwalign_endsfree(const char *s1, size_t len1, const char *s2, size_t len2, int score[4][4], int gap_p, int band);
char **nwalign_endsfree_homo(const char *s1, size_t len1, const char *s2, size_t len2, int score[4][4], int gap_p, int gap_homo_p, int band);
char **nwalign_vectorized2(const char *s1, size_t len1, const char *s2, size_t len2, int16_t match, int16_t mismatch, int16_t gap_p, int16_t end_gap_p, int band);
char **nwalign_gapless(const char *s1, size_t len1, const char *s2, size_t len2);
char **raw_align(Raw *raw1, Raw *raw2, int match, int mismatch, int gap_p, int homo_gap_p, bool use_kmers, 
                 double kdist_cutoff, int band, bool vectorized_alignment, int SSE, bool gapless);
Sub *sub_new(Raw *raw0, Raw *raw1, int match, int mismatch, int gap_p, int homo_gap_p, bool use_kmers, double kdist_cutoff, 
             int band, bool vectorized_alignment, int SSE, bool gapless);
Sub *al2subs(char **al);
Sub *sub_copy(Sub *sub);
void sub_free(Sub *sub);

// methods implemented in kmers.cpp
void assign_kmer(uint16_t *kvec, const char *seq, int k);
void assign_kmer_order(uint16_t *kord, char *seq, int k);
void assign_kmer8(uint8_t *kvec8, const char *seq, int k);
double kmer_dist(uint16_t *kv1, int len1, uint16_t *kv2, int len2, int k);
double kmer_dist_SSEi(uint16_t *kv1, int len1, uint16_t *kv2, int len2, int k);
double kmer_dist_SSEi_8(uint8_t *kv1, int len1, uint8_t *kv2, int len2, int k);
double kord_dist(uint16_t *kord1, int len1, uint16_t *kord2, int len2, int k);
double kord_dist_SSEi(uint16_t *kord1, int len1, uint16_t *kord2, int len2, int k);
///TEST uint16_t kmer_dist2(uint16_t *kv1, int len1, uint16_t *kv2, int len2, int k);

// methods implemented in pval.cpp
void b_p_update(B *b, bool greedy);
double calc_pA(int reads, double E_reads, bool prior);
double get_pA(Raw *raw, Bi *bi);
double compute_lambda(Raw *raw, Sub *sub, Rcpp::NumericMatrix errMat, bool use_quals, unsigned int ncol);
double compute_lambda_ts(Raw *raw, Sub *sub, unsigned int ncol, double *err_mat, bool use_quals);
double get_self(char *seq, double err[4][4]);

// methods implemented in error.cpp
Rcpp::DataFrame b_make_clustering_df(B *b, Sub **subs, Sub **birth_subs, bool has_quals);
Rcpp::IntegerMatrix b_make_transition_by_quality_matrix(B *b, Sub **subs, bool has_quals, int ncol);
Rcpp::NumericMatrix b_make_cluster_quality_matrix(B *b, Sub **subs, bool has_quals, unsigned int seqlen);
Rcpp::DataFrame b_make_positional_substitution_df(B *b, Sub **subs, unsigned int seqlen, Rcpp::NumericMatrix errMat, bool use_quals);
Rcpp::DataFrame b_make_birth_subs_df(B *b, Sub **birth_subs, bool has_quals);

#endif<|MERGE_RESOLUTION|>--- conflicted
+++ resolved
@@ -131,11 +131,7 @@
 void b_compare(B *b, unsigned int i, Rcpp::NumericMatrix errMat, int match, int mismatch, int gap_pen, int homo_gap_pen, bool use_kmers, double kdist_cutoff, int band_size, bool vectorized_alignment, int SSE, bool gapless, bool greedy, bool verbose);
 void b_compare_parallel(B *b, unsigned int i, Rcpp::NumericMatrix errMat, int match, int mismatch, int gap_pen, int homo_gap_pen, bool use_kmers, double kdist_cutoff, int band_size, bool vectorized_alignment, int SSE, bool gapless, bool greedy, bool verbose);
 bool b_shuffle2(B *b);
-<<<<<<< HEAD
-void b_p_update(B *b);
 // void b_p_update_parallel(B *b);
-=======
->>>>>>> 62c94413
 int b_bud(B *b, double min_fold, int min_hamming, int min_abund, bool verbose);
 void bi_census(Bi *bi);
 void bi_assign_center(Bi *bi);
